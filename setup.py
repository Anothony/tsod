--- conflicted
+++ resolved
@@ -5,18 +5,11 @@
 
 setuptools.setup(
     name="anomalydetection",
-    version='0.0.2',
-<<<<<<< HEAD
-    install_requires=["pandas>=1.2.0"],
+    version='0.0.3',
+    install_requires=["pandas>=1.2.0", "numba"],
     extras_require={
         "dev": ["pytest>=6.2.1"],
         "ml": ["pyod", "keras", "tensorflow"],
-=======
-    install_requires=["pandas>=1.2.0", "numba"],
-    extras_require={
-        "dev": ["pytest>=6.2.1"],
-        "ml": ["numba"],
->>>>>>> aca1a158
         "test": ["pytest>=6.2.1"],
     },
     author="Rasmus Halvgaard",
