--- conflicted
+++ resolved
@@ -1,4 +1,3 @@
-<<<<<<< HEAD
 import setuptools
 
 with open("README.md", "r") as fh:
@@ -34,46 +33,4 @@
         "Operating System :: OS Independent",
         "Topic :: Scientific/Engineering",
     ],
-)
-=======
-import setuptools
-
-with open("README.md", "r") as fh:
-    long_description = fh.read()
-
-setuptools.setup(
-    name="tsod",
-    version="0.1.3",
-    install_requires=["pandas>=1.0.0", "numba", "joblib"],
-    extras_require={
-        "dev": ["pytest>=6.2.1", "sphinx", "sphinx-rtd-theme"],
-        "ml": [
-            "pyod",
-            "tensorflow==2.4.1",
-            "ngboost",
-        ],  # Pin tensorflow version temporarily
-        "test": ["pytest>=6.2.1", "ngboost"],
-    },
-    author="Henrik Andersson",
-    author_email="jan@dhigroup.com",
-    description="Time series anomaly detection.",
-    license="MIT",
-    long_description=long_description,
-    long_description_content_type="text/markdown",
-    url="https://github.com/DHI/tsod",
-    packages=setuptools.find_packages(),
-    include_package_data=True,
-    classifiers=[
-        "License :: OSI Approved :: MIT License",
-        "Development Status :: 2 - Pre-Alpha",
-        "Intended Audience :: Science/Research",
-        "Programming Language :: Python",
-        "Programming Language :: Python :: 3",
-        "Programming Language :: Python :: 3.6",
-        "Programming Language :: Python :: 3.7",
-        "Programming Language :: Python :: 3.8",
-        "Operating System :: OS Independent",
-        "Topic :: Scientific/Engineering",
-    ],
-)
->>>>>>> 48b88709
+)