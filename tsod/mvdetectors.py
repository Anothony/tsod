--- conflicted
+++ resolved
@@ -134,7 +134,6 @@
         return f"{super.__str__(self)}"
 
     def __repr__(self):
-<<<<<<< HEAD
         return f"{self.__class__.__name__}(min: {self._min:.1e}, max: {self._max:.1e})"
 
 
@@ -198,7 +197,4 @@
         triangle_indices = np.tril_indices(3, k=-1, m=3)
         upper_triangle_mask[triangle_indices] = 1
         np_rolling_corr_without_ones = np_rolling_corr[..., upper_triangle_mask == 1]
-        return np_rolling_corr_without_ones
-=======
-        return f"{self.__class__.__name__}(min: {str(self._min)}, max: {str(self._max)})"
->>>>>>> 7ddb2123
+        return np_rolling_corr_without_ones