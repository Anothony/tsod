import pytest
import numpy as np
import pandas as pd

from anomalydetection.custom_exceptions import NoRangeDefinedError, WrongInputDataType
from anomalydetection.detectors import RangeDetector, DiffRangeDetector, AnomalyDetectionPipeline, PeakDetector, \
    HampelDetector, AutoEncoder
from tests.data_generation import create_random_walk_with_outliers


@pytest.fixture
def data_series():
    n_steps = 100
    time_series_with_outliers, outlier_indices, random_walk = create_random_walk_with_outliers(n_steps)
    time = pd.date_range(start='2020', periods=n_steps, freq='1H')
    return pd.Series(time_series_with_outliers, index=time), outlier_indices, pd.Series(random_walk, index=time)


@pytest.fixture
def range_data():
    normal_data = np.array([0, np.nan, 1, 0, 2, np.nan, 3.14, 4])
    abnormal_data = np.array([-1, np.nan, 2, np.nan, 1, 0, 4, 10])
    expected_anomalies = np.array([True, False, False, False, False, False, True, True])
    assert len(expected_anomalies) == len(abnormal_data)
    return normal_data, abnormal_data, expected_anomalies


@pytest.fixture
def range_data_series(range_data):
    normal_data, abnormal_data, expected_anomalies = range_data
    time = pd.date_range(start='2020', periods=len(normal_data), freq='1H')
    return pd.Series(normal_data, index=time), pd.Series(abnormal_data, index=time), expected_anomalies


def test_base_detector_exceptions(range_data, range_data_series):
    data, _, _ = range_data
    data_series, _, _ = range_data_series

    detector = RangeDetector()
    pytest.raises(NoRangeDefinedError, detector.detect, data_series)
    pytest.raises(WrongInputDataType, detector.fit, data)


def test_range_detector(range_data_series):
    data, _, _ = range_data_series

    detector = RangeDetector(0, 2)
    anomalies = detector.detect(data)
    expected_anomalies = [False, False, False, False, False, False, True, True]
    assert len(anomalies) == len(data)
    assert sum(anomalies) == 2
    assert all(expected_anomalies == anomalies)


def test_range_detector_autoset(range_data_series):
    data, _, _ = range_data_series

    anomalies = RangeDetector(min_value=3).detect(data)
    assert sum(anomalies) == 4

    anomalies = RangeDetector(max_value=3).detect(data)
    assert sum(anomalies) == 2


def test_range_detector_pipeline(range_data_series):
    normal_data, abnormal_data, expected_anomalies = range_data_series
    anomaly_detector = AnomalyDetectionPipeline([RangeDetector(), DiffRangeDetector()])

    anomaly_detector.fit(normal_data)
    detected_anomalies = anomaly_detector.detect(abnormal_data)
    assert all(detected_anomalies == expected_anomalies)

    detected_anomalies = anomaly_detector.detect_detailed(abnormal_data)
    assert all(detected_anomalies.is_anomaly == expected_anomalies)


def test_peak_detector(range_data_series):
    data, _, _ = range_data_series

    detector = PeakDetector(3, 0.1)
    anomalies = detector.detect(data)

    assert len(anomalies) == len(data)
    assert sum(anomalies) == 1


def test_hampel_detector(data_series):
    data_with_anomalies, expected_anomalies_indices, _ = data_series
    detector = HampelDetector()
    anomalies = detector.detect(data_with_anomalies)
    anomalies_indices = np.array(np.where(anomalies)).flatten()
    # Validate if the found anomalies are also in the expected anomaly set
    # NB Not necessarily all of them
    assert all(i in expected_anomalies_indices for i in anomalies_indices)

<<<<<<< HEAD

def test_autoencoder_detector(data_series):
    data_with_anomalies, expected_anomalies_indices, normal_data = data_series
    detector = AutoEncoder(hidden_neurons=[1, 1, 1, 1], epochs=1)  # TODO add lagged features to increase layer size
    detector.fit(normal_data)
    anomalies = detector.detect(data_with_anomalies)
    anomalies_indices = np.array(np.where(anomalies)).flatten()
    # Validate if the found anomalies are also in the expected anomaly set
    # NB Not necessarily all of them
    # assert all(i in expected_anomalies_indices for i in anomalies_indices)
=======
    detector_numba = HampelDetector(use_numba=True)
    anomalies_numba = detector_numba.detect(data_with_anomalies)
    anomalies_indices_numba = np.array(np.where(anomalies_numba)).flatten()
    assert all(i in anomalies_indices_numba for i in anomalies_indices)
>>>>>>> aca1a158
<|MERGE_RESOLUTION|>--- conflicted
+++ resolved
@@ -93,7 +93,11 @@
     # NB Not necessarily all of them
     assert all(i in expected_anomalies_indices for i in anomalies_indices)
 
-<<<<<<< HEAD
+    detector_numba = HampelDetector(use_numba=True)
+    anomalies_numba = detector_numba.detect(data_with_anomalies)
+    anomalies_indices_numba = np.array(np.where(anomalies_numba)).flatten()
+    assert all(i in anomalies_indices_numba for i in anomalies_indices)
+    
 
 def test_autoencoder_detector(data_series):
     data_with_anomalies, expected_anomalies_indices, normal_data = data_series
@@ -103,10 +107,4 @@
     anomalies_indices = np.array(np.where(anomalies)).flatten()
     # Validate if the found anomalies are also in the expected anomaly set
     # NB Not necessarily all of them
-    # assert all(i in expected_anomalies_indices for i in anomalies_indices)
-=======
-    detector_numba = HampelDetector(use_numba=True)
-    anomalies_numba = detector_numba.detect(data_with_anomalies)
-    anomalies_indices_numba = np.array(np.where(anomalies_numba)).flatten()
-    assert all(i in anomalies_indices_numba for i in anomalies_indices)
->>>>>>> aca1a158
+    # assert all(i in expected_anomalies_indices for i in anomalies_indices)