--- conflicted
+++ resolved
@@ -9,15 +9,10 @@
     AnomalyDetectionPipeline,
     RollingStandardDeviationDetector,
     ConstantValueDetector,
-<<<<<<< HEAD
     ConstantGradientDetector)
-from anomalydetection.autoencoder_lstm import AutoEncoderLSTM
-=======
-    ConstantGradientDetector,
-)
 from anomalydetection.hampel import HampelDetector
 from anomalydetection.autoencoders import AutoEncoder
->>>>>>> d84675bb
+from anomalydetection.autoencoder_lstm import AutoEncoderLSTM
 
 from tests.data_generation import create_random_walk_with_outliers
 
