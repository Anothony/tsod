import pytest
import numpy as np
import pandas as pd

from anomalydetection.custom_exceptions import NoRangeDefinedError, WrongInputDataType
<<<<<<< HEAD
from anomalydetection.detectors import RangeDetector, DiffRangeDetector, AnomalyDetectionPipeline, PeakDetector, \
    HampelDetector, AutoEncoder
=======
from anomalydetection.detectors import (
    RangeDetector,
    DiffRangeDetector,
    AnomalyDetectionPipeline,
    PeakDetector,
    HampelDetector,
    ConstantValueDetector,
    ConstantGradientDetector,
)
>>>>>>> 88c9c1bc
from tests.data_generation import create_random_walk_with_outliers


@pytest.fixture
def data_series():
    n_steps = 100
    (
        time_series_with_outliers,
        outlier_indices,
        random_walk,
    ) = create_random_walk_with_outliers(n_steps)
    time = pd.date_range(start="2020", periods=n_steps, freq="1H")
    return (
        pd.Series(time_series_with_outliers, index=time),
        outlier_indices,
        pd.Series(random_walk, index=time),
    )


@pytest.fixture
def range_data():
    normal_data = np.array([0, np.nan, 1, 0, 2, np.nan, 3.14, 4])
    abnormal_data = np.array([-1, np.nan, 2, np.nan, 1, 0, 4, 10])
    expected_anomalies = np.array([True, False, False, False, False, False, True, True])
    assert len(expected_anomalies) == len(abnormal_data)
    return normal_data, abnormal_data, expected_anomalies


@pytest.fixture
def range_data_series(range_data):
    normal_data, abnormal_data, expected_anomalies = range_data
    time = pd.date_range(start="2020", periods=len(normal_data), freq="1H")
    return (
        pd.Series(normal_data, index=time),
        pd.Series(abnormal_data, index=time),
        expected_anomalies,
    )


@pytest.fixture
def constant_gradient_data_series(range_data):
    normal_data = np.array([0, np.nan, 1, 1.1, 1.4, 1.5555, 3.14, 4])
    abnormal_data = np.array([-1, 2.0, 2.1, 2.2, 2.3, 2.4, 4, 10])
    expected_anomalies = np.array([False, False, True, True, True, False, False, False])
    time = pd.date_range(start="2020", periods=len(normal_data), freq="1H")
    return (
        pd.Series(normal_data, index=time),
        pd.Series(abnormal_data, index=time),
        expected_anomalies,
    )


@pytest.fixture
def constant_data_series(range_data):
    normal_data = np.array([0, np.nan, 1, 1.1, 1.4, 1.5555, 3.14, 4])
    abnormal_data = np.array([-1, np.nan, 1, 1, 1, 1, 4, 10])
    expected_anomalies = np.array(
        [False, False, False, True, True, False, False, False]
    )
    time = pd.date_range(start="2020", periods=len(normal_data), freq="1H")
    return (
        pd.Series(normal_data, index=time),
        pd.Series(abnormal_data, index=time),
        expected_anomalies,
    )


def test_base_detector_exceptions(range_data, range_data_series):
    data, _, _ = range_data
    data_series, _, _ = range_data_series

    detector = RangeDetector()
    pytest.raises(NoRangeDefinedError, detector.detect, data_series)
    pytest.raises(WrongInputDataType, detector.fit, data)


def test_range_detector(range_data_series):
    data, _, _ = range_data_series

    detector = RangeDetector(0, 2)
    anomalies = detector.detect(data)
    expected_anomalies = [False, False, False, False, False, False, True, True]
    assert len(anomalies) == len(data)
    assert sum(anomalies) == 2
    assert all(expected_anomalies == anomalies)


def test_range_detector_autoset(range_data_series):
    data, _, _ = range_data_series

    anomalies = RangeDetector(min_value=3).detect(data)
    assert sum(anomalies) == 4

    anomalies = RangeDetector(max_value=3).detect(data)
    assert sum(anomalies) == 2


def test_range_detector_pipeline(range_data_series):
    normal_data, abnormal_data, expected_anomalies = range_data_series
    anomaly_detector = AnomalyDetectionPipeline([RangeDetector(), DiffRangeDetector()])

    anomaly_detector.fit(normal_data)
    detected_anomalies = anomaly_detector.detect(abnormal_data)
    assert all(detected_anomalies == expected_anomalies)

    detected_anomalies = anomaly_detector.detect_detailed(abnormal_data)
    assert all(detected_anomalies.is_anomaly == expected_anomalies)


def test_peak_detector(range_data_series):
    data, _, _ = range_data_series

    detector = PeakDetector(3, 0.1)
    anomalies = detector.detect(data)

    assert len(anomalies) == len(data)
    assert sum(anomalies) == 1


def test_hampel_detector(data_series):
    data_with_anomalies, expected_anomalies_indices, _ = data_series
    detector = HampelDetector()
    anomalies = detector.detect(data_with_anomalies)
    anomalies_indices = np.array(np.where(anomalies)).flatten()
    # Validate if the found anomalies are also in the expected anomaly set
    # NB Not necessarily all of them
    assert all(i in expected_anomalies_indices for i in anomalies_indices)

    detector_numba = HampelDetector(use_numba=True)
    anomalies_numba = detector_numba.detect(data_with_anomalies)
    anomalies_indices_numba = np.array(np.where(anomalies_numba)).flatten()
    assert all(i in anomalies_indices_numba for i in anomalies_indices)
<<<<<<< HEAD
    

def test_autoencoder_detector(data_series):
    data_with_anomalies, expected_anomalies_indices, normal_data = data_series
    detector = AutoEncoder(hidden_neurons=[1, 1, 1, 1], epochs=1)  # TODO add lagged features to increase layer size
    detector.fit(normal_data)
    anomalies = detector.detect(data_with_anomalies)
    anomalies_indices = np.array(np.where(anomalies)).flatten()
    # Validate if the found anomalies are also in the expected anomaly set
    # NB Not necessarily all of them
    # assert all(i in expected_anomalies_indices for i in anomalies_indices)
=======


def test_constant_value_detector(constant_data_series):
    good_data, abnormal_data, _ = constant_data_series

    detector = ConstantValueDetector(2, 0.0001)
    anomalies = detector.detect(good_data)

    assert len(anomalies) == len(good_data)
    assert sum(anomalies) == 0

    detector = ConstantValueDetector(3, 0.0001)
    anomalies = detector.detect(abnormal_data)

    assert len(anomalies) == len(abnormal_data)
    assert sum(anomalies) == 2


def test_constant_gradient_detector(constant_gradient_data_series):
    good_data, abnormal_data, _ = constant_gradient_data_series

    detector = ConstantGradientDetector(3)
    anomalies = detector.detect(good_data)

    assert len(anomalies) == len(good_data)
    assert sum(anomalies) == 0

    detector = ConstantGradientDetector(3)
    anomalies = detector.detect(abnormal_data)

    assert len(anomalies) == len(abnormal_data)
    assert sum(anomalies) == 2
>>>>>>> 88c9c1bc
<|MERGE_RESOLUTION|>--- conflicted
+++ resolved
@@ -3,20 +3,17 @@
 import pandas as pd
 
 from anomalydetection.custom_exceptions import NoRangeDefinedError, WrongInputDataType
-<<<<<<< HEAD
-from anomalydetection.detectors import RangeDetector, DiffRangeDetector, AnomalyDetectionPipeline, PeakDetector, \
-    HampelDetector, AutoEncoder
-=======
 from anomalydetection.detectors import (
     RangeDetector,
     DiffRangeDetector,
     AnomalyDetectionPipeline,
     PeakDetector,
     HampelDetector,
+    AutoEncoder,
     ConstantValueDetector,
     ConstantGradientDetector,
 )
->>>>>>> 88c9c1bc
+
 from tests.data_generation import create_random_walk_with_outliers
 
 
@@ -149,7 +146,6 @@
     anomalies_numba = detector_numba.detect(data_with_anomalies)
     anomalies_indices_numba = np.array(np.where(anomalies_numba)).flatten()
     assert all(i in anomalies_indices_numba for i in anomalies_indices)
-<<<<<<< HEAD
     
 
 def test_autoencoder_detector(data_series):
@@ -161,7 +157,6 @@
     # Validate if the found anomalies are also in the expected anomaly set
     # NB Not necessarily all of them
     # assert all(i in expected_anomalies_indices for i in anomalies_indices)
-=======
 
 
 def test_constant_value_detector(constant_data_series):
@@ -193,5 +188,4 @@
     anomalies = detector.detect(abnormal_data)
 
     assert len(anomalies) == len(abnormal_data)
-    assert sum(anomalies) == 2
->>>>>>> 88c9c1bc
+    assert sum(anomalies) == 2