--- conflicted
+++ resolved
@@ -9,18 +9,12 @@
     AnomalyDetectionPipeline,
     RollingStandardDeviationDetector,
     ConstantValueDetector,
-<<<<<<< HEAD
     ConstantGradientDetector)
-from anomalydetection.features import create_dataset
-from anomalydetection.hampel import HampelDetector
-from anomalydetection.autoencoders import AutoEncoder
-from anomalydetection.autoencoder_lstm import AutoEncoderLSTM
-=======
-    ConstantGradientDetector,
-)
+    
+from tsod.features import create_dataset
 from tsod.hampel import HampelDetector
 from tsod.autoencoders import AutoEncoder
->>>>>>> c939416e
+from tsod.autoencoder_lstm import AutoEncoderLSTM
 
 from tests.data_generation import create_random_walk_with_outliers
 
